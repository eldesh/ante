//! Defines a simple pretty printer to print the Ast to stdout.
//! Used for the golden tests testing parsing to ensure there
//! are no parsing regressions.
use crate::parser::ast::{ self, Ast };
use crate::util::{ fmap, join_with, reinterpret_from_bits };
use std::fmt::{ self, Display, Formatter };
use std::sync::atomic::AtomicUsize;
use std::sync::atomic::Ordering;

static INDENT_LEVEL: AtomicUsize = AtomicUsize::new(0);

impl<'a> Display for Ast<'a> {
    fn fmt(&self, f: &mut Formatter<'_>) -> fmt::Result {
        dispatch_on_expr!(self, Display::fmt, f)
    }
}

impl<'a> Display for ast::Literal<'a> {
    fn fmt(&self, f: &mut Formatter<'_>) -> fmt::Result {
        use ast::LiteralKind::*;
        match &self.kind {
            Integer(x, _) => write!(f, "{}", x),
            Float(x) => write!(f, "{}", reinterpret_from_bits(*x)),
            String(s) => write!(f, "\"{}\"", s),
            Char(c) => write!(f, "'{}'", c),
            Bool(b) => write!(f, "{}", if *b { "true" } else { "false" }),
            Unit => write!(f, "()"),
        }
    }
}

impl<'a> Display for ast::Variable<'a> {
    fn fmt(&self, f: &mut Formatter<'_>) -> fmt::Result {
        use ast::VariableKind::*;
        match &self.kind {
            Identifier(name) => write!(f, "{}", name),
            Operator(token) => write!(f, "{}", token),
            TypeConstructor(name) => write!(f, "{}", name),
        }
    }
}

impl<'a> Display for ast::Lambda<'a> {
    fn fmt(&self, f: &mut Formatter<'_>) -> fmt::Result {
        write!(f, "(fn")?;
        for arg in self.args.iter() {
            write!(f, " {}", arg)?;
        }
        if let Some(typ) = &self.return_type {
            write!(f, " : {}", typ)?;
        }
<<<<<<< HEAD
        if let Some(given) = self.given.as_ref() {
            write!(f, " given {}", given)?;
        }
        write!(f, " . {})", self.body)
=======
        write!(f, " -> {})", self.body)
>>>>>>> ce7ff6e0
    }
}

impl<'a> Display for ast::FunctionCall<'a> {
    fn fmt(&self, f: &mut Formatter<'_>) -> fmt::Result {
        write!(f, "({} {})", self.function, join_with(&self.args, " "))
    }
}

impl<'a> Display for ast::Definition<'a> {
    fn fmt(&self, f: &mut Formatter<'_>) -> fmt::Result {
        write!(f, "({} = {})", self.pattern, self.expr)
    }
}

impl<'a> Display for ast::If<'a> {
    fn fmt(&self, f: &mut Formatter<'_>) -> fmt::Result {
        if let Some(ref otherwise) = self.otherwise {
            write!(f, "(if {} then {} else {})", self.condition, self.then, otherwise)
        } else {
            write!(f, "(if {} then {})", self.condition, self.then)
        }
    }
}

impl<'a> Display for ast::Match<'a> {
    fn fmt(&self, f: &mut Formatter<'_>) -> fmt::Result {
        write!(f, "(match {}", self.expression)?;
        for (pattern, branch) in self.branches.iter() {
            write!(f, " ({} {})", pattern, branch)?;
        }
        write!(f, ")")
    }
}

impl<'a> Display for ast::Type<'a> {
    fn fmt(&self, f: &mut Formatter<'_>) -> fmt::Result {
        use ast::Type::*;
        match self {
            IntegerType(kind, _) => write!(f, "{}", kind),
            FloatType(_) => write!(f, "float"),
            CharType(_) => write!(f, "char"),
            StringType(_) => write!(f, "string"),
            PointerType(_) => write!(f, "Ptr"),
            BooleanType(_) => write!(f, "bool"),
            UnitType(_) => write!(f, "unit"),
            ReferenceType(_) => write!(f, "ref"),
            TypeVariable(name, _) => write!(f, "{}", name),
            UserDefinedType(name, _) => write!(f, "{}", name),
            FunctionType(params, return_type, varargs, _) => {
                write!(f, "({} {}-> {})", join_with(params, " "),
                    if *varargs { "... " } else { "" }, return_type)
            },
            TypeApplication(constructor, args, _) => {
                write!(f, "({} {})", constructor, join_with(args, " "))
            },
            PairType(first, rest, _) => {
                write!(f, "({}, {})", first, rest)
            }
        }
    }
}

impl<'a> Display for ast::TypeDefinitionBody<'a> {
    fn fmt(&self, f: &mut Formatter<'_>) -> fmt::Result {
        use ast::TypeDefinitionBody::*;
        match self {
            UnionOf(types) => {
                for (name, variant_fields, _) in types {
                    let s = join_with(variant_fields, " ");
                    write!(f, "| {} {}", name, s)?;
                }
                Ok(())
            },
            StructOf(types) => {
                let types = fmap(types, |(name, ty, _)| format!("{}: {}", name, ty));
                write!(f, "{}", types.join(", "))
            },
            AliasOf(alias) => write!(f, "{}", alias),
        }
    }
}

impl<'a> Display for ast::TypeDefinition<'a> {
    fn fmt(&self, f: &mut Formatter<'_>) -> fmt::Result {
        let args = join_with(&self.args, "");
        write!(f, "(type {} {} = {})", self.name, args, self.definition)
    }
}

impl<'a> Display for ast::TypeAnnotation<'a> {
    fn fmt(&self, f: &mut Formatter<'_>) -> fmt::Result {
        write!(f, "(: {} {})", self.lhs, self.rhs)
    }
}

impl<'a> Display for ast::Import<'a> {
    fn fmt(&self, f: &mut Formatter<'_>) -> fmt::Result {
        write!(f, "(import {})", join_with(&self.path, "."))
    }
}

impl<'a> Display for ast::TraitDefinition<'a> {
    fn fmt(&self, f: &mut Formatter<'_>) -> fmt::Result {
        write!(f, "(trait {} {} ", self.name, join_with(&self.args, " "))?;
        if !self.fundeps.is_empty() {
            write!(f, "-> {} ", join_with(&self.fundeps, " "))?;
        }
        write!(f, "with\n    {}\n)", join_with(&self.declarations, "\n    "))
    }
}

impl<'a> Display for ast::TraitImpl<'a> {
    fn fmt(&self, f: &mut Formatter<'_>) -> fmt::Result {
        let args = join_with(&self.trait_args, " ");
        let definitions = join_with(&self.definitions, "\n    ");
        let given = join_with(&self.given, " ");
        write!(f, "(impl {} {}{}{} with\n    {}\n)", self.trait_name, args,
            if !given.is_empty() { " given " } else { "" }, given, definitions)
    }
}

impl<'a> Display for ast::Trait<'a> {
    fn fmt(&self, f: &mut Formatter<'_>) -> fmt::Result {
        let args = join_with(&self.args, " ");
        write!(f, "({} {})", self.name, args)
    }
}

impl<'a> Display for ast::Return<'a> {
    fn fmt(&self, f: &mut Formatter<'_>) -> fmt::Result {
        write!(f, "(return {})", self.expression)
    }
}

impl<'a> Display for ast::Sequence<'a> {
    /// Whenever printing out a Sequence, pretty-print the indented
    /// block as well so that larger programs are easier to read.
    ///
    /// To do this, each Sequence prepends 4 spaces to each line of
    /// the string form of its statements unless this is the top-level
    /// Sequence, in which case we don't want any spaces before the
    /// top-level definitions.
    fn fmt(&self, f: &mut Formatter<'_>) -> fmt::Result {
        let mut statements = String::new();
        let indent_level = INDENT_LEVEL.fetch_add(1, Ordering::SeqCst);

        for (i, statement) in self.statements.iter().enumerate() {
            let statement = statement.to_string();

            for line in statement.lines() {
                statements += "\n";
                if indent_level != 0 {
                    statements += "    ";
                }
                statements += line;
            }
            
            if i != self.statements.len() - 1 {
                statements += ";"
            }
        }

        INDENT_LEVEL.fetch_sub(1, Ordering::SeqCst);
        statements += "\n";
        write!(f, "{}", statements)?;
        Ok(())
    }
}

impl<'a> Display for ast::Extern<'a> {
    fn fmt(&self, f: &mut Formatter<'_>) -> fmt::Result {
        write!(f, "(extern\n    {})", join_with(&self.declarations, "\n    "))
    }
}

impl<'a> Display for ast::MemberAccess<'a> {
    fn fmt(&self, f: &mut Formatter<'_>) -> fmt::Result {
        write!(f, "({}.{})", self.lhs, self.field)
    }
}

impl<'a> Display for ast::Assignment<'a> {
    fn fmt(&self, f: &mut Formatter<'_>) -> fmt::Result {
        write!(f, "({} := {})", self.lhs, self.rhs)
    }
}<|MERGE_RESOLUTION|>--- conflicted
+++ resolved
@@ -49,14 +49,12 @@
         if let Some(typ) = &self.return_type {
             write!(f, " : {}", typ)?;
         }
-<<<<<<< HEAD
+
         if let Some(given) = self.given.as_ref() {
             write!(f, " given {}", given)?;
         }
-        write!(f, " . {})", self.body)
-=======
+
         write!(f, " -> {})", self.body)
->>>>>>> ce7ff6e0
     }
 }
 
