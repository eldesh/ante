--- conflicted
+++ resolved
@@ -352,15 +352,12 @@
     pub typ: Option<types::Type>,
 }
 
-<<<<<<< HEAD
-#[derive(Debug, Clone)]
-=======
 /// effect Name arg1 arg2 ... argN with
 ///     declaration1
 ///     declaration2
 ///     ...
 ///     declarationN
-#[derive(Debug)]
+#[derive(Debug, Clone)]
 pub struct EffectDefinition<'a> {
     pub name: String,
     pub args: Vec<String>,
@@ -381,7 +378,7 @@
 /// Handle expressions desugar to 1 case per
 /// effect or `return`, with any nested patterns
 /// deferring to match expressions.
-#[derive(Debug)]
+#[derive(Debug, Clone)]
 pub struct Handle<'a> {
     pub expression: Box<Ast<'a>>,
     pub branches: Vec<(Ast<'a>, Ast<'a>)>,
@@ -389,8 +386,7 @@
     pub typ: Option<types::Type>,
 }
 
-#[derive(Debug)]
->>>>>>> 7ec2c00b
+#[derive(Debug, Clone)]
 pub enum Ast<'a> {
     Literal(Literal<'a>),
     Variable(Variable<'a>),
@@ -658,12 +654,6 @@
         Ast::Assignment(Assignment { lhs: Box::new(lhs), rhs: Box::new(rhs), location, typ: None })
     }
 
-<<<<<<< HEAD
-    /// This is a bit of a hack.
-    /// Create a new 'scope' by wrapping body in `match () | () -> body`
-    pub fn new_scope(body: Ast<'a>, location: Location<'a>) -> Ast<'a> {
-        Ast::match_expr(Ast::unit_literal(location), vec![(Ast::unit_literal(location), body)], location)
-=======
     pub fn effect_definition(
         name: String, args: Vec<String>, declarations: Vec<TypeAnnotation<'a>>, location: Location<'a>,
     ) -> Ast<'a> {
@@ -681,7 +671,12 @@
     pub fn handle(expression: Ast<'a>, branches: Vec<(Ast<'a>, Ast<'a>)>, location: Location<'a>) -> Ast<'a> {
         let branches = super::desugar::desugar_handle_branches_into_matches(branches);
         Ast::Handle(Handle { expression: Box::new(expression), branches, location, typ: None })
->>>>>>> 7ec2c00b
+    }
+
+    /// This is a bit of a hack.
+    /// Create a new 'scope' by wrapping body in `match () | () -> body`
+    pub fn new_scope(body: Ast<'a>, location: Location<'a>) -> Ast<'a> {
+        Ast::match_expr(Ast::unit_literal(location), vec![(Ast::unit_literal(location), body)], location)
     }
 }
 
