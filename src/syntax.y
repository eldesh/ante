--- conflicted
+++ resolved
@@ -78,11 +78,7 @@
 
 %left Newline
 %left ';'
-<<<<<<< HEAD
-%left STMT Fun Let Import Return Ext Var While For Match
-=======
-%left STMT Fun Let In Import Return Ext Var While Match Trait
->>>>>>> 9a4e11a7
+%left STMT Fun Let Import Return Ext Var While For Match Trait
 %left If
 %left Else Elif
 %left MED
