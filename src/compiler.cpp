--- conflicted
+++ resolved
@@ -249,21 +249,13 @@
 
     auto *ptr = c->builder.CreateGlobalStringPtr(val);
 
-<<<<<<< HEAD
+	//get the llvm Str data type from a fake type node in case we are compiling
+	//the prelude and the Str data type isnt translated into an llvmty yet
     TypeNode *str_tn = mkDataTypeNode("Str");
     auto *tupleTy = cast<StructType>(c->typeNodeToLlvmType(str_tn));
     delete str_tn;
 	
-    vector<Constant*> strarr = {
-=======
-	//get the llvm Str data type from a fake type node in case we are compiling
-	//the prelude and the Str data type isnt translated into an llvmty yet
-	TypeNode *strtn = mkDataTypeNode("Str");
-	auto *tupleTy = cast<StructType>(c->typeNodeToLlvmType(strtn));
-	delete strtn;
-
 	vector<Constant*> strarr = {
->>>>>>> eb643c0d
 		UndefValue::get(Type::getInt8PtrTy(*c->ctxt)),
 		ConstantInt::get(*c->ctxt, APInt(32, val.length(), true))
 	};
