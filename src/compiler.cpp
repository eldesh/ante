--- conflicted
+++ resolved
@@ -327,50 +327,6 @@
 }
 
 
-<<<<<<< HEAD
-TypedValue* FuncCallNode::compile(Compiler *c){
-    Function *f = c->getFunction(name);
-    if(!f)
-        return c->compErr("Called function " + name + " has not been declared.", this->loc);
-
-    /* Check given argument count matches declared argument count. */
-    if(f->arg_size() != params->exprs.size() && !f->isVarArg()){
-        if(params->exprs.size() == 1)
-            return c->compErr("Called function " + name + " was given 1 argument but was declared to take "
-                    + to_string(f->arg_size()), this->loc);
-        else
-            return c->compErr("Called function " + name + " was given " + to_string(params->exprs.size()) 
-                    + " arguments but was declared to take " + to_string(f->arg_size()), this->loc);
-    }
-
-    /* unpack the tuple of arguments into a vector containing each value */
-    auto args = params->unpack(c);
-    int i = 0;
-    for(auto &param : f->args()){//type check each parameter
-        if(!args[i]) return 0; //compile error
-
-        if(!llvmTypeEq(args[i++]->getType(), param.getType())){
-            return c->compErr("Argument " + to_string(i) + " of function " + name + " is a(n) " + llvmTypeToStr(args[i-1]->getType())
-                    + " but was declared to be a(n) " + llvmTypeToStr(param.getType()), this->loc);
-        }
-    }
-
-    return new TypedValue(c->builder.CreateCall(f, args), llvmTypeToTypeTag(f->getReturnType()));
-=======
-TypedValue* RefVarNode::compile(Compiler *c){
-    Variable *var = c->lookup(name);
-    
-    if(!var)
-        return c->compErr("Variable " + name + " has not been declared.", this->loc);
-
-    if(!dynamic_cast<AllocaInst*>(var->getVal()))
-        return c->compErr("Cannot assign to immutable variable " + name, this->loc);
-
-    return new TypedValue(var->getVal(), TT_Ptr);
->>>>>>> f9bdb108
-}
-
-
 TypedValue* LetBindingNode::compile(Compiler *c){
     TypedValue *val = expr->compile(c);
     if(!val) return nullptr;
