use std::collections::{HashMap, VecDeque};
use std::rc::Rc;

use crate::cache::{DefinitionInfoId, DefinitionKind, ImplInfoId, ModuleCache, VariableId};
use crate::hir;
use crate::lexer::token::FloatKind;
use crate::nameresolution::builtin::BUILTIN_ID;
use crate::parser::ast;
use crate::parser::ast::ClosureEnvironment;
use crate::types::traits::{Callsite, RequiredImpl, TraitConstraintId};
use crate::types::typechecker::{self, TypeBindings};
use crate::types::typed::Typed;
use crate::types::{self, TypeInfoId, TypeVariableId};
use crate::util::{fmap, trustme};

use super::definitions::Definitions;
use super::types::{IntegerKind, Type};

const DEFAULT_INTEGER: hir::Type = hir::Type::Primitive(hir::types::PrimitiveType::Integer(IntegerKind::I32));
const DEFAULT_FLOAT: hir::Type = hir::Type::Primitive(hir::types::PrimitiveType::Float(FloatKind::F64));

/// The type to bind most typevars to if they are still unbound when we codegen them.
const UNBOUND_TYPE: types::Type = types::Type::Primitive(types::PrimitiveType::UnitType);

/// Arbitrary recursion limit for following type variable mappings
const RECURSION_LIMIT: u32 = 500;

/// Monomorphise this ast, simplifying it by removing all generics, traits,
/// and unneeded ast constructs.
pub fn monomorphise<'c>(ast: &ast::Ast<'c>, cache: ModuleCache<'c>) -> hir::Ast {
    let mut context = Context::new(cache);
    context.monomorphise(ast)
}

pub struct Context<'c> {
    monomorphisation_bindings: Vec<Rc<TypeBindings>>,
    pub cache: ModuleCache<'c>,

    /// Monomorphisation can result in what was 1 DefinitionInfoId being split into
    /// many different monomorphised variants, each represented by a unique hir::DefinitionId.
    pub definitions: Definitions,

    types: HashMap<(types::TypeInfoId, Vec<types::Type>), Type>,

    /// Compile-time mapping of variable -> definition for impls that were resolved
    /// after type inference. This is needed for definitions that are polymorphic in
    /// the impls they may use within.
    impl_mappings: Vec<Impls>,

    next_id: usize,
}

type Impls = HashMap<VariableId, Impl>;

#[derive(Debug, Default)]
struct Impl {
    direct_binding: Option<DefinitionInfoId>,
    indirect: HashMap<TraitConstraintId, Vec<(Vec<TraitConstraintId>, ImplInfoId)>>,
}

impl Impl {
    fn find_indirect(&self, id: TraitConstraintId) -> &[(Vec<TraitConstraintId>, ImplInfoId)] {
        expect_opt!(self.indirect.get(&id), "No impl for key {:?}. Current mapping:\n{:?}", id, self)
    }
}

#[derive(Debug, Clone)]
pub enum Definition {
    /// A Macro definition is one that should be substituted for its rhs
    /// each time it is used. An example is non-function type constructors
    /// like 'None'. If 'None' were a Normal definition it would be forced
    /// to be a global variable to be shared across all funcitons, which
    /// would be less efficient than recreating the value 0 on each use.
    Macro(hir::Ast),
    Normal(hir::DefinitionInfo),
}

impl Definition {
    fn reference(self) -> hir::Ast {
        match self {
            Definition::Macro(ast) => ast,
            Definition::Normal(def) => hir::Ast::Variable(def),
        }
    }
}

impl<'c> Context<'c> {
    fn new(cache: ModuleCache) -> Context {
        Context {
            monomorphisation_bindings: vec![],
            definitions: Definitions::new(),
            types: HashMap::new(),
            impl_mappings: vec![HashMap::new()],
            next_id: 0,
            cache,
        }
    }

    pub fn next_unique_id(&mut self) -> hir::DefinitionId {
        let id = self.next_id;
        self.next_id += 1;
        hir::DefinitionId(id)
    }

    pub fn monomorphise(&mut self, ast: &ast::Ast<'c>) -> hir::Ast {
        use ast::Ast::*;
        match ast {
            Literal(literal) => self.monomorphise_literal(literal, literal.typ.as_ref().unwrap()),
            Variable(variable) => self.monomorphise_variable(variable),
            Lambda(lambda) => self.monomorphise_lambda(lambda),
            FunctionCall(call) => self.monomorphise_call(call),
            Definition(definition) => self.monomorphise_definition(definition),
            If(if_) => self.monomorphise_if(if_),
            Match(match_) => self.monomorphise_match(match_),
            TypeDefinition(_) => unit_literal(),
            TypeAnnotation(annotation) => self.monomorphise(&annotation.lhs),
            Import(_) => unit_literal(),
            TraitDefinition(_) => unit_literal(),
            TraitImpl(_) => unit_literal(),
            Return(return_) => self.monomorphise_return(return_),
            Sequence(sequence) => self.monomorphise_sequence(sequence),
            Extern(_) => unit_literal(),
            MemberAccess(member_access) => self.monomorphise_member_access(member_access),
            Assignment(assignment) => self.monomorphise_assignment(assignment),
<<<<<<< HEAD
            EffectDefinition(_) => unit_literal(),
            Handle(handle) => self.monomorphise_handle(handle),
=======
            EffectDefinition(_) => todo!(),
            Handle(_) => todo!(),
            NamedConstructor(_) => todo!(),
>>>>>>> 60356524
        }
    }

    /// Follow the bindings as far as possible.
    /// Returns a non-type variable on success.
    /// Returns the last type variable found on failure.
    fn find_binding(&self, id: TypeVariableId, fuel: u32) -> Result<&types::Type, TypeVariableId> {
        use types::Type::*;
        use types::TypeBinding::*;

        if fuel == 0 {
            panic!("Recursion limit reached in find_binding");
        }

        let fuel = fuel - 1;
        match &self.cache.type_bindings[id.0] {
            Bound(TypeVariable(id2) | Ref(id2)) => self.find_binding(*id2, fuel),
            Bound(binding) => Ok(binding),
            Unbound(..) => {
                for bindings in self.monomorphisation_bindings.iter().rev() {
                    match bindings.get(&id) {
                        Some(TypeVariable(id2) | Ref(id2)) => return self.find_binding(*id2, fuel),
                        Some(binding) => return Ok(binding),
                        None => (),
                    }
                }
                Err(id)
            },
        }
    }

    /// If this type is a type variable, follow what it is bound to
    /// until we find the first type that isn't also a type variable.
    fn follow_bindings_shallow<'a>(&'a self, typ: &'a types::Type) -> Result<&'a types::Type, TypeVariableId> {
        use types::Type::*;

        match typ {
            TypeVariable(id) => self.find_binding(*id, RECURSION_LIMIT),
            _ => Ok(typ),
        }
    }

    /// Recursively follow all type variables in this type such that all Bound
    /// type variables are replaced with whatever they are bound to.
    pub fn follow_all_bindings<'a>(&'a self, typ: &'a types::Type) -> types::Type {
        self.follow_all_bindings_inner(typ, RECURSION_LIMIT)
    }

    fn follow_all_bindings_inner<'a>(&'a self, typ: &'a types::Type, fuel: u32) -> types::Type {
        use types::Type::*;

        if fuel == 0 {
            panic!("Recursion limit reached in convert_type");
        }

        let fuel = fuel - 1;
        match typ {
            TypeVariable(id) => match self.find_binding(*id, fuel) {
                Ok(binding) => self.follow_all_bindings_inner(binding, fuel),
                Err(id) => TypeVariable(id),
            },
            Primitive(_) => typ.clone(),
            Function(f) => {
                let f = types::FunctionType {
                    parameters: fmap(&f.parameters, |param| self.follow_all_bindings_inner(param, fuel)),
                    return_type: Box::new(self.follow_all_bindings_inner(&f.return_type, fuel)),
                    environment: Box::new(self.follow_all_bindings_inner(&f.environment, fuel)),
                    effects: Box::new(self.follow_all_bindings_inner(&f.effects, fuel)),
                    is_varargs: f.is_varargs,
                };
                Function(f)
            },
            UserDefined(_) => typ.clone(),
            TypeApplication(con, args) => {
                let con = self.follow_all_bindings_inner(con, fuel);
                let args = fmap(args, |arg| self.follow_all_bindings_inner(arg, fuel));
                TypeApplication(Box::new(con), args)
            },
            Ref(_) => typ.clone(),
            Struct(fields, id) => match self.find_binding(*id, fuel) {
                Ok(binding) => self.follow_all_bindings_inner(binding, fuel),
                Err(_) => {
                    let fields = fields
                        .iter()
                        .map(|(name, typ)| (name.clone(), self.follow_all_bindings_inner(typ, fuel)))
                        .collect();

                    Struct(fields, *id)
                },
            },
            Effects(effects) => self.follow_all_effect_bindings_inner(effects, fuel),
        }
    }

    fn follow_all_effect_bindings_inner<'a>(
        &'a self, effects: &'a types::effects::EffectSet, fuel: u32,
    ) -> types::Type {
        let replacement = match self.find_binding(effects.replacement, fuel) {
            Ok(binding) => return self.follow_all_bindings_inner(binding, fuel),
            Err(id) => id,
        };

        let effects = fmap(&effects.effects, |(id, args)| {
            let args = fmap(args, |arg| self.follow_all_bindings_inner(arg, fuel));
            (*id, args)
        });

        types::Type::Effects(types::effects::EffectSet { effects, replacement })
    }

    fn size_of_struct_type(&mut self, info: &types::TypeInfo, fields: &[types::Field], args: &[types::Type]) -> usize {
        let bindings = typechecker::type_application_bindings(info, args, &self.cache);

        fields
            .iter()
            .map(|field| {
                let field_type = typechecker::bind_typevars(&field.field_type, &bindings, &self.cache);
                self.size_of_type(&field_type)
            })
            .sum()
    }

    fn size_of_union_type(
        &mut self, info: &types::TypeInfo, variants: &[types::TypeConstructor<'c>], args: &[types::Type],
    ) -> usize {
        let bindings = typechecker::type_application_bindings(info, args, &self.cache);

        match self.find_largest_union_variant(variants, &bindings) {
            None => 0, // Void type
            Some(variant) => {
                // The size of a union is the size of its largest field, plus 1 byte for the tag
                variant.iter().map(|field| self.size_of_type(field)).sum::<usize>() + 1
            },
        }
    }

    fn size_of_user_defined_type(&mut self, id: TypeInfoId, args: &[types::Type]) -> usize {
        let info = &self.cache[id];
        assert!(info.args.len() == args.len(), "Kind error during llvm code generation");

        use types::TypeInfoBody::*;
        match &info.body {
            // TODO: Need to split out self.types and self.cache parameters to be able to remove this
            Union(variants) => trustme::make_mut_ref(self).size_of_union_type(info, variants, args),
            Struct(fields) => trustme::make_mut_ref(self).size_of_struct_type(info, fields, args),

            // Aliases should be desugared prior to codegen
            Alias(_) => unreachable!(),
            Unknown => unreachable!(),
        }
    }

    /// TODO: Adjust based on target architecture
    fn ptr_size() -> usize {
        std::mem::size_of::<*const i8>()
    }

    /// Returns the size in bits of this integer.
    ///
    /// Will bind the integer to an i32 if this integer is an IntegerKind::Inferred
    /// that has not already been bound to a concrete type.
    fn integer_bit_count(&mut self, kind: crate::lexer::token::IntegerKind) -> u32 {
        use IntegerKind::*;
        match self.convert_integer_kind(kind) {
            I8 | U8 => 8,
            I16 | U16 => 16,
            I32 | U32 => 32,
            I64 | U64 => 64,
            Isz | Usz => Self::ptr_size() as u32 * 8,
        }
    }

    fn size_of_type(&mut self, typ: &types::Type) -> usize {
        use types::PrimitiveType::*;
        use types::Type::*;
        match typ {
            Primitive(IntegerTag(kind)) => self.integer_bit_count(*kind) as usize / 8,
            Primitive(FloatTag(FloatKind::F32)) => 4,
            Primitive(FloatTag(FloatKind::F64)) => 8,
            Primitive(CharType) => 1,
            Primitive(BooleanType) => 1,
            Primitive(UnitType) => 1,
            Primitive(Ptr) => Self::ptr_size(),
            Primitive(IntegerType) => {
                unreachable!("'Int' type constructor without arguments found during size_of_type")
            },
            Primitive(FloatType) => {
                unreachable!("'Float' type constructor without arguments found during size_of_type")
            },

            Function(..) => Self::ptr_size(),

            TypeVariable(id) => {
                let binding = self.find_binding(*id, RECURSION_LIMIT).unwrap_or(&UNBOUND_TYPE).clone();
                self.size_of_type(&binding)
            },

            UserDefined(id) => self.size_of_user_defined_type(*id, &[]),

            TypeApplication(typ, args) => match self.follow_bindings_shallow(typ.as_ref()) {
                Ok(UserDefined(id)) => {
                    let id = *id;
                    self.size_of_user_defined_type(id, args)
                },
                Ok(Primitive(Ptr)) => Self::ptr_size(),
                Ok(Primitive(IntegerType)) => {
                    match self.follow_bindings_shallow(&args[0]) {
                        Ok(typ) => self.size_of_type(&typ.clone()),
                        Err(_) => 4, // size_of DEFAULT_INTEGER
                    }
                },
                Ok(Primitive(FloatType)) => {
                    match self.follow_bindings_shallow(&args[0]) {
                        Ok(typ) => self.size_of_type(&typ.clone()),
                        Err(_) => 8, // size_of DEFAULT_FLOAT
                    }
                },
                _ => unreachable!("Kind error inside size_of_type"),
            },

            Ref(_) => Self::ptr_size(),
            Struct(fields, rest) => {
                if let Ok(binding) = self.find_binding(*rest, RECURSION_LIMIT) {
                    let binding = binding.clone();
                    self.size_of_type(&binding)
                } else {
                    fields.iter().map(|(_, field)| self.size_of_type(field)).sum()
                }
            },
            Effects(_) => unreachable!(),
        }
    }

    fn convert_primitive_type(&mut self, typ: &types::PrimitiveType) -> Type {
        use types::PrimitiveType::*;
        Type::Primitive(match typ {
            IntegerTag(kind) => {
                let kind = self.convert_integer_kind(*kind);
                hir::types::PrimitiveType::Integer(kind)
            },
            FloatTag(kind) => hir::types::PrimitiveType::Float(*kind),
            IntegerType => unreachable!("Unbound Int type in convert_primitive_type"),
            FloatType => unreachable!("Unbound Float type in convert_primitive_type"),
            CharType => hir::types::PrimitiveType::Char,
            BooleanType => hir::types::PrimitiveType::Boolean,
            UnitType => hir::types::PrimitiveType::Unit,
            Ptr => hir::types::PrimitiveType::Pointer,
        })
    }

    fn convert_struct_type(
        &mut self, id: TypeInfoId, info: &types::TypeInfo, fields: &[types::Field<'c>], args: Vec<types::Type>,
    ) -> Type {
        let bindings = typechecker::type_application_bindings(info, &args, &self.cache);

        let t = Type::Tuple(vec![]);
        self.types.insert((id, args.clone()), t);

        let fields = fmap(fields, |field| {
            let field_type = typechecker::bind_typevars(&field.field_type, &bindings, &self.cache);
            self.convert_type(&field_type)
        });

        let t = Type::Tuple(fields);
        self.types.insert((id, args), t.clone());
        t
    }

    /// Given a list of TypeConstructors representing each variant of a sum type,
    /// find the largest variant in memory (with the given type bindings for any type variables)
    /// and return its field types.
    fn find_largest_union_variant(
        &mut self, variants: &[types::TypeConstructor<'c>], bindings: &TypeBindings,
    ) -> Option<Vec<types::Type>> {
        let variants: Vec<Vec<types::Type>> =
            fmap(variants, |variant| fmap(&variant.args, |arg| typechecker::bind_typevars(arg, bindings, &self.cache)));

        variants.into_iter().max_by_key(|variant| variant.iter().map(|arg| self.size_of_type(arg)).sum::<usize>())
    }

    /// Returns the type of a tag in an unoptimized tagged union
    pub fn tag_type() -> Type {
        Type::Primitive(hir::types::PrimitiveType::Integer(IntegerKind::U8))
    }

    fn convert_union_type(
        &mut self, id: TypeInfoId, info: &types::TypeInfo, variants: &[types::TypeConstructor<'c>],
        args: Vec<types::Type>,
    ) -> Type {
        let bindings = typechecker::type_application_bindings(info, &args, &self.cache);

        let mut t = Type::Tuple(vec![]);

        if let Some(variant) = self.find_largest_union_variant(variants, &bindings) {
            self.types.insert((id, args.clone()), t);

            let mut fields = vec![Self::tag_type()];
            for typ in variant {
                fields.push(self.convert_type(&typ));
            }

            t = Type::Tuple(fields);
        }

        self.types.insert((id, args), t.clone());
        t
    }

    fn convert_user_defined_type(&mut self, id: TypeInfoId, args: Vec<types::Type>) -> Type {
        let info = &self.cache[id];
        assert!(info.args.len() == args.len(), "Kind error during monomorphisation");

        if let Some(typ) = self.types.get(&(id, args.clone())) {
            return typ.clone();
        }

        use types::TypeInfoBody::*;
        let typ = match &info.body {
            // TODO: Need to split out self.types and self.cache parameters to be able to remove this
            Union(variants) => trustme::make_mut_ref(self).convert_union_type(id, info, variants, args),
            Struct(fields) => trustme::make_mut_ref(self).convert_struct_type(id, info, fields, args),

            // Aliases should be desugared prior to codegen
            Alias(_) => unreachable!(),
            Unknown => unreachable!(),
        };

        typ
    }

    fn empty_closure_environment(&self, environment: &types::Type) -> bool {
        self.follow_bindings_shallow(environment).map_or(false, |env| env.is_unit(&self.cache))
    }

    /// Monomorphise a types::Type into a hir::Type with no generics.
    pub fn convert_type(&mut self, typ: &types::Type) -> Type {
        self.convert_type_inner(typ, RECURSION_LIMIT)
    }

    fn is_type_variable(&self, typ: &types::Type) -> bool {
        self.follow_bindings_shallow(typ).is_err()
    }

    pub fn convert_type_inner(&mut self, typ: &types::Type, fuel: u32) -> Type {
        use types::PrimitiveType;
        use types::Type::*;

        if fuel == 0 {
            panic!("Recursion limit reached in convert_type");
        }

        let fuel = fuel - 1;
        match typ {
            Primitive(primitive) => self.convert_primitive_type(primitive),

            Function(function) => {
                let mut parameters = fmap(&function.parameters, |typ| self.convert_type_inner(typ, fuel));

                let return_type = Box::new(self.convert_type_inner(&function.return_type, fuel));

                let environment = (!self.empty_closure_environment(&function.environment)).then(|| {
                    let environment_parameter = self.convert_type_inner(&function.environment, fuel);
                    parameters.push(environment_parameter.clone());
                    environment_parameter
                });

                let function = Type::Function(hir::types::FunctionType {
                    parameters,
                    return_type,
                    is_varargs: function.is_varargs,
                });

                match environment {
                    None => function,
                    Some(environment) => Type::Tuple(vec![function, environment]),
                }
            },

            TypeVariable(id) => match self.find_binding(*id, fuel) {
                Ok(binding) => {
                    let binding = binding.clone();
                    self.convert_type_inner(&binding, fuel)
                },
                Err(_) => self.convert_type_inner(&UNBOUND_TYPE, fuel),
            },

            UserDefined(id) => self.convert_user_defined_type(*id, vec![]),

            TypeApplication(typ, args) => {
                let args = fmap(args, |arg| self.follow_all_bindings(arg));
                let typ = self.follow_bindings_shallow(typ);

                match typ {
                    Ok(Primitive(PrimitiveType::Ptr) | Ref(_)) => Type::Primitive(hir::PrimitiveType::Pointer),
                    Ok(Primitive(PrimitiveType::IntegerType)) => {
                        if self.is_type_variable(&args[0]) {
                            // Default to i32
                            DEFAULT_INTEGER
                        } else {
                            self.convert_type_inner(&args[0], fuel)
                        }
                    },
                    Ok(Primitive(PrimitiveType::FloatType)) => {
                        if self.is_type_variable(&args[0]) {
                            // Default to f64
                            DEFAULT_FLOAT
                        } else {
                            self.convert_type_inner(&args[0], fuel)
                        }
                    },
                    Ok(UserDefined(id)) => {
                        let id = *id;
                        self.convert_user_defined_type(id, args)
                    },
                    Ok(other) => {
                        unreachable!(
                            "Type {} requires 0 type args but was applied to {:?}",
                            other.display(&self.cache),
                            args
                        );
                    },
                    Err(var) => {
                        unreachable!("Tried to apply an unbound type variable (id {}), args: {:?}", var.0, args);
                    },
                }
            },

            Ref(_) => {
                unreachable!(
                    "Kind error during monomorphisation. Attempted to translate a `ref` without a type argument"
                )
            },
            Struct(fields, rest) => {
                if let Ok(binding) = self.find_binding(*rest, fuel) {
                    let binding = binding.clone();
                    return self.convert_type_inner(&binding, fuel);
                }

                Type::Tuple(fmap(fields, |(_, field)| self.convert_type_inner(field, fuel)))
            },
            Effects(_) => unreachable!(),
        }
    }

    fn convert_integer_kind(&self, kind: crate::lexer::token::IntegerKind) -> IntegerKind {
        use crate::lexer::token::IntegerKind;
        match kind {
            IntegerKind::I8 => hir::IntegerKind::I8,
            IntegerKind::I16 => hir::IntegerKind::I16,
            IntegerKind::I32 => hir::IntegerKind::I32,
            IntegerKind::I64 => hir::IntegerKind::I64,
            IntegerKind::Isz => hir::IntegerKind::Isz,
            IntegerKind::U8 => hir::IntegerKind::U8,
            IntegerKind::U16 => hir::IntegerKind::U16,
            IntegerKind::U32 => hir::IntegerKind::U32,
            IntegerKind::U64 => hir::IntegerKind::U64,
            IntegerKind::Usz => hir::IntegerKind::Usz,
        }
    }

    fn monomorphise_literal(&mut self, literal: &ast::Literal, typ: &types::Type) -> hir::Ast {
        use hir::Ast::*;
        use hir::Literal::*;

        match &literal.kind {
            ast::LiteralKind::Integer(n, _) => {
                let kind = match self.convert_type(typ) {
                    Type::Primitive(hir::PrimitiveType::Integer(kind)) => kind,
                    other => unreachable!("monomorphise_literal: expected integer type, found {}", other),
                };
                Literal(Integer(*n, kind))
            },
            ast::LiteralKind::Float(f, _) => {
                let kind = match self.convert_type(typ) {
                    Type::Primitive(hir::PrimitiveType::Float(kind)) => kind,
                    other => unreachable!("monomorphise_literal: expected float type, found {}", other),
                };
                Literal(Float(*f, kind))
            },
            ast::LiteralKind::String(s) => {
                let len = Literal(Integer(s.len() as u64, IntegerKind::Usz));
                let c_string = Literal(CString(s.clone()));

                Tuple(hir::Tuple { fields: vec![c_string, len] })
            },
            ast::LiteralKind::Char(c) => Literal(Char(*c)),
            ast::LiteralKind::Bool(b) => Literal(Bool(*b)),
            ast::LiteralKind::Unit => unit_literal(),
        }
    }

    fn add_required_impls(&mut self, required_impls: &[RequiredImpl]) {
        let new_impls = self.impl_mappings.last_mut().unwrap();

        for required_impl in required_impls {
            match &required_impl.callsite {
                Callsite::Direct(callsite) => {
                    let binding = self.cache.find_method_in_impl(*callsite, required_impl.binding);
                    new_impls.entry(*callsite).or_default().direct_binding = Some(binding);
                },
                Callsite::Indirect(callsite, ids) => {
                    let mut ids = ids.clone();
                    let top = ids.remove(0);

                    new_impls
                        .entry(*callsite)
                        .or_default()
                        .indirect
                        .entry(top)
                        .or_default()
                        .push((ids, required_impl.binding));
                },
            }
        }
    }

    /// Get the DefinitionInfoId this variable should point to. This is usually
    /// given by variable.definition but in the case of static trait dispatch,
    /// self.impl_mappings may be set to bind a given variable id to another
    /// definition. This is currently only done for trait functions/values to
    /// point them to impls that actually have definitions.
    fn get_definition_id(&self, variable: &ast::Variable<'c>) -> DefinitionInfoId {
        self.impl_mappings
            .last()
            .unwrap()
            .get(&variable.id.unwrap())
            .and_then(|impl_| impl_.direct_binding)
            .unwrap_or_else(|| variable.definition.unwrap())
    }

    fn monomorphise_variable(&mut self, variable: &ast::Variable<'c>) -> hir::Ast {
        let id = variable.id.unwrap();
        let required_impls = self.cache[id].required_impls.clone();

        self.add_required_impls(&required_impls);

        // The definition to compile is either the corresponding impl definition if this
        // variable refers to a trait function, or otherwise it is the regular definition of this variable.
        let definition_id = self.get_definition_id(variable);

        let typ = variable.typ.as_ref().unwrap();
        let definition = self.monomorphise_definition_id(definition_id, id, typ, &variable.instantiation_mapping);

        definition.reference()
    }

    pub fn lookup_definition(&self, id: DefinitionInfoId, typ: &types::Type) -> Option<Definition> {
        let typ = self.follow_all_bindings(typ);
        self.definitions.get(id, typ).cloned()
    }

    fn push_monomorphisation_bindings(
        &mut self, instantiation_mapping: &Rc<TypeBindings>, typ: &types::Type,
        definition: &crate::cache::DefinitionInfo<'c>,
    ) {
        if !instantiation_mapping.is_empty() {
            self.monomorphisation_bindings.push(instantiation_mapping.clone());
        }

        if definition.trait_impl.is_some() {
            let definition_type = definition.typ.as_ref().unwrap().remove_forall();
            let bindings = typechecker::try_unify(
                typ,
                definition_type,
                definition.location,
                &mut self.cache,
                "Unification error during monomorphisation: Could not unify definition $2 with instantiation $1",
            )
            .map_err(|error| eprintln!("{}", error))
            .expect("Unification error during monomorphisation");

            self.monomorphisation_bindings.push(Rc::new(bindings.bindings));
        }
    }

    fn pop_monomorphisation_bindings(
        &mut self, instantiation_mapping: &Rc<TypeBindings>, definition: &crate::cache::DefinitionInfo,
    ) {
        if !instantiation_mapping.is_empty() {
            self.monomorphisation_bindings.pop();
        }

        if definition.trait_impl.is_some() {
            self.monomorphisation_bindings.pop();
        }
    }

    fn add_required_traits(&mut self, definition: &crate::cache::DefinitionInfo, variable_id: VariableId) {
        let mut new_impls = Impls::new();

        for required_trait in &definition.required_traits {
            // If the impl has 0 definitions we can't attach it to any variables
            if self.cache[required_trait.signature.trait_id].definitions.is_empty() {
                continue;
            }

            let impls = self.impl_mappings.last().unwrap().get(&variable_id);

            let impls = match impls {
                Some(binding) => binding,
                None => {
                    let trait_ = required_trait.display(&self.cache);
                    panic!(
                        "Monomorphisation: no entry found for impl key {:?} ({}) for trait {} in definition {}.\nimpl_mappings.last() = {:?}",
                        variable_id, self.cache[variable_id].name, trait_, definition.name, self.impl_mappings.last().unwrap(),
                    )
                },
            };

            let mut bindings = impls.find_indirect(required_trait.signature.id).to_vec();

            match &required_trait.callsite {
                Callsite::Direct(callsite) => {
                    for (mut path, impl_) in bindings.iter().cloned() {
                        if !path.is_empty() {
                            let top = path.remove(0);
                            new_impls
                                .entry(*callsite)
                                .or_default()
                                .indirect
                                .entry(top)
                                .or_default()
                                .push((path, impl_));
                        } else {
                            let binding = self.cache.find_method_in_impl(*callsite, impl_);
                            new_impls.entry(*callsite).or_default().direct_binding = Some(binding);
                        }
                    }
                },
                Callsite::Indirect(callsite, ids) => {
                    if ids.len() == 1 {
                        let top = *ids.last().unwrap();
                        new_impls.entry(*callsite).or_default().indirect.entry(top).or_default().append(&mut bindings);
                    } else {
                        let mut ids = ids.clone();
                        let top = ids.remove(0);

                        for (path, _) in &mut bindings {
                            path.append(&mut ids.clone());
                        }

                        new_impls
                            .entry(*callsite)
                            .or_default()
                            .indirect
                            .entry(top)
                            .or_default()
                            .append(&mut bindings.to_vec());
                    }
                },
            }
        }

        self.impl_mappings.push(new_impls);
    }

    fn monomorphise_definition_id(
        &mut self, id: DefinitionInfoId, variable_id: VariableId, typ: &types::Type,
        instantiation_mapping: &Rc<TypeBindings>,
    ) -> Definition {
        if let Some(value) = self.lookup_definition(id, typ) {
            return value;
        }

        let typ = self.follow_all_bindings(typ);

        let info = trustme::extend_lifetime(&mut self.cache[id]);
        self.push_monomorphisation_bindings(instantiation_mapping, &typ, info);
        self.add_required_traits(info, variable_id);

        // Compile the definition with the bindings in scope. Each definition is expected to
        // add itself to Generator.definitions
        let value = match &info.definition {
            Some(DefinitionKind::Definition(definition)) => {
                // Any recursive calls to this variable will refer to this binding
                let definition_id = self.next_unique_id();
                let name = info.name.clone();
                let monomorphized_type = Rc::new(self.convert_type(&typ));
                let info = hir::DefinitionInfo { 
                    definition: None, 
                    definition_id, 
                    name: Some(name.clone()), 
                    typ: monomorphized_type,
                };

                self.definitions.insert(id, typ.clone(), Definition::Normal(info));

                let def = self.monomorphise_nonlocal_definition(definition, definition_id, name);

                self.definitions.insert(id, typ, def.clone());
                def
            },
            Some(DefinitionKind::Extern(_)) => self.make_extern(id, &typ),
            Some(DefinitionKind::TypeConstructor { tag, name: _ }) => {
                let definition = self.monomorphise_type_constructor(tag, &typ);
                self.define_type_constructor(definition, id, typ)
            },
            Some(DefinitionKind::TraitDefinition(_)) => {
                unreachable!(
                    "Cannot monomorphise from a TraitDefinition.\nNo cached impl for {} {}: {}",
                    info.name,
                    id.0,
                    typ.debug(&self.cache)
                )
            },
            Some(DefinitionKind::EffectDefinition(effect_definition)) => {
                self.monomorphise_effect_definition(effect_definition);
                self.definitions.get(id, typ).unwrap().clone()
            },
            Some(DefinitionKind::Parameter) => {
                unreachable!(
                    "Parameters should already be defined.\nEncountered while compiling {} {}: {}, {:?}",
                    info.name,
                    id.0,
                    typ.debug(&self.cache),
                    typ
                )
            },
            Some(DefinitionKind::MatchPattern) => {
                unreachable!(
                    "MatchPatterns should already be defined.\n Encountered while compiling {} {}: {}",
                    info.name,
                    id.0,
                    typ.debug(&self.cache)
                )
            },
            None => unreachable!("No definition for {} {}", info.name, id.0),
        };

        self.impl_mappings.pop();
        self.pop_monomorphisation_bindings(instantiation_mapping, info);
        value
    }

    /// This function is 'make_extern' rathern than 'monomorphise_extern' since extern declarations
    /// shouldn't be monomorphised across multiple types.
    fn make_extern(&mut self, id: DefinitionInfoId, typ: &types::Type) -> Definition {
        // extern definitions should only be declared once - never duplicated & monomorphised.
        // For this reason their value is always stored with the Unit type in the definitions map.
        if let Some(value) = self.lookup_definition(id, &UNBOUND_TYPE) {
            self.definitions.insert(id, typ.clone(), value.clone());
            return value;
        }

        let name = self.cache[id].name.clone();
        let monomorphized_type = self.convert_type(typ);
        let extern_ = hir::Ast::Extern(hir::Extern { name: name.clone(), typ: monomorphized_type.clone() });

        let definition = self.make_definition(extern_, Some(name), Rc::new(monomorphized_type));

        // Insert the global for both the current type and the unit type
        let definition = Definition::Normal(definition);

        // TODO: Perhaps we should have a DefinitionKind (not cache::DefinitionKind)
        // to differentiate over the required keys for a given Definition.
        // - Id for extern
        // - (Id, Type) for globals
        // - (Id, Type, ParentId) for locals, to get rid of "all" and "local" fields within
        //   self.definitions and the duplication it requires.
        self.definitions.insert(id, typ.clone(), definition.clone());
        self.definitions.insert(id, UNBOUND_TYPE.clone(), definition.clone());
        definition
    }

    /// Wrap the given Ast in a new DefinitionInfo and store it
    fn define_type_constructor(
        &mut self, definition_rhs: hir::Ast, original_id: DefinitionInfoId, typ: types::Type,
    ) -> Definition {
        let def = if matches!(&definition_rhs, hir::Ast::Lambda(_)) {
            let variable = self.next_unique_id();
            let expr = Box::new(definition_rhs);

            let name = Some(self.cache[original_id].name.clone());
            let definition = hir::Definition { variable, expr, name };
            let typ = Rc::new(self.convert_type(&typ));
            Definition::Normal(hir::Variable::with_definition(definition, typ))
        } else {
            Definition::Macro(definition_rhs)
        };

        self.definitions.insert(original_id, typ, def.clone());
        def
    }

    pub fn fresh_variable(&mut self, typ: Type) -> hir::Variable {
        hir::Variable { definition: None, definition_id: self.next_unique_id(), name: None, typ: Rc::new(typ) }
    }

    pub fn fresh_definition(
        &mut self, definition_rhs: hir::Ast, name: Option<String>,
    ) -> (hir::Ast, hir::DefinitionId) {
        let variable = self.next_unique_id();
        let expr = Box::new(definition_rhs);
        let definition = hir::Ast::Definition(hir::Definition { variable, expr, name });
        (definition, variable)
    }

    fn make_definition(&mut self, definition_rhs: hir::Ast, name: Option<String>, typ: Rc<Type>) -> hir::DefinitionInfo {
        let (definition, definition_id) = self.fresh_definition(definition_rhs, name.clone());
        hir::DefinitionInfo { 
            definition_id, 
            definition: Some(Rc::new(definition)), 
            name,
            typ
        }
    }

    /// Monomorphise a definition defined elsewhere
    ///
    /// TODO: This may be a clone of monomorphise_definition now
    fn monomorphise_nonlocal_definition(
        &mut self, definition: &ast::Definition<'c>, definition_id: hir::DefinitionId, name: String,
    ) -> Definition {
        let value = self.monomorphise(&definition.expr);
        let value = self.fix_recursive_closure_calls(value, definition, definition_id);

        let mut expr = Box::new(value);

        if definition.mutable {
            expr = Box::new(hir::Ast::Builtin(hir::Builtin::StackAlloc(expr)));
        }

        let variable = definition_id;
        let new_definition = hir::Ast::Definition(hir::Definition { variable, expr, name: Some(name.clone()) });

        let mut nested_definitions = vec![new_definition];
        let typ = self.follow_all_bindings(definition.pattern.get_type().unwrap());

        self.desugar_pattern(&definition.pattern, definition_id, typ.clone(), &mut nested_definitions);

        let definition = if nested_definitions.len() == 1 {
            nested_definitions.remove(0)
        } else {
            hir::Ast::Sequence(hir::Sequence { statements: nested_definitions })
        };

        let definition = Some(Rc::new(definition));
        let typ = Rc::new(self.convert_type(&typ));
        Definition::Normal(hir::Variable {
            definition_id, 
            definition, 
            name: Some(name),
            typ,
        })
    }

    /// Simplifies a pattern and expression like `(a, b) = foo ()`
    /// into multiple successive bindings:
    /// ```ante
    /// new_var = foo ()
    /// a = extract 0 new_var
    /// b = extract 1 new_var
    /// ```
    /// This function will not add the new variables into self.definitions
    /// as they should not be able to be referenced externally - unlike `a` and `b` above.
    ///
    /// PRE-REQUISITE: `typ` must equal `self.follow_all_bindings(typ)`
    fn desugar_pattern(
        &mut self, pattern: &ast::Ast<'c>, definition_id: hir::DefinitionId, typ: types::Type,
        definitions: &mut Vec<hir::Ast>,
    ) {
        use {
            ast::Ast::{FunctionCall, Literal, TypeAnnotation, Variable},
            ast::LiteralKind,
        };

        match pattern {
            Literal(literal) => assert_eq!(literal.kind, LiteralKind::Unit),
            Variable(variable_pattern) => {
                let id = variable_pattern.definition.unwrap();

                let name = Some(variable_pattern.to_string());
                let monomorphized_type = Rc::new(self.convert_type(&typ)); 
                let variable = hir::Variable { definition_id, definition: None, name, typ: monomorphized_type };
                let definition = Definition::Normal(variable);

                self.definitions.insert(id, typ, definition);
            },
            TypeAnnotation(annotation) => {
                self.desugar_pattern(annotation.lhs.as_ref(), definition_id, typ, definitions)
            },
            // Match a struct pattern
            FunctionCall(call) if call.is_pair_constructor() => {
                let monomorphized_type = Rc::new(self.convert_type(&typ)); 
                let variable = hir::Variable { definition_id, definition: None, name: None, typ: monomorphized_type };

                for (i, arg_pattern) in call.args.iter().enumerate() {
                    let arg_type = self.follow_all_bindings(arg_pattern.get_type().unwrap());

                    let extract_result_type = self.convert_type(&arg_type);
                    let extract = Self::extract(variable.clone().into(), i as u32, extract_result_type);

                    let (definition, id) = self.fresh_definition(extract, None);
                    definitions.push(definition);

                    self.desugar_pattern(arg_pattern, id, arg_type, definitions)
                }
            },
            _ => {
                unreachable!();
            },
        }
    }

    fn monomorphise_type_constructor(&mut self, tag: &Option<u8>, typ: &types::Type) -> hir::Ast {
        use hir::types::Type::*;
        let typ = self.convert_type(typ);
        match typ {
            Function(function_type) => {
                let args = fmap(&function_type.parameters, |param| self.fresh_variable(param.clone()));

                let mut tuple_args = Vec::with_capacity(args.len() + 1);
                let mut tuple_size = function_type.parameters.iter().map(Self::size_of_monomorphised_type).sum();

                if let Some(tag) = tag {
                    tuple_args.push(tag_value(*tag));
                    tuple_size += Self::size_of_monomorphised_type(&Self::tag_type());
                }

                tuple_args.extend(args.iter().cloned().map(Into::into));

                let tuple = hir::Ast::Tuple(hir::Tuple { fields: tuple_args });

                let body = match tag {
                    None => tuple,
                    Some(_) => {
                        let target_type = function_type.return_type.as_ref().clone();
                        self.make_reinterpret_cast(tuple, tuple_size, target_type)
                    },
                };

                hir::Ast::Lambda(hir::Lambda { args, body: Box::new(body), typ: function_type })
            },
            // Since this is not a function type, we know it has no bundled data and we can
            // thus ignore the additional type arguments, extract the tag value, and
            // reinterpret_cast to the appropriate type.
            Tuple(..) => match tag {
                None => unit_literal(),
                Some(tag) => {
                    let value = tag_value(*tag);
                    let size = Self::size_of_monomorphised_type(&Self::tag_type());
                    self.make_reinterpret_cast(value, size, typ)
                },
            },
            Primitive(_) => {
                unreachable!("Type constructor must be a Function or Tuple type: {}", typ)
            },
        }
    }

    /// Create a reinterpret_cast instruction for the given Ast value.
    /// arg_type_size is the size of the value represented by the given ast, in bytes.
    fn make_reinterpret_cast(&mut self, ast: hir::Ast, mut arg_type_size: u32, target_type: Type) -> hir::Ast {
        let target_size = Self::size_of_monomorphised_type(&target_type);
        assert!(arg_type_size <= target_size);

        if arg_type_size == target_size {
            return hir::Ast::ReinterpretCast(hir::ReinterpretCast { lhs: Box::new(ast), target_type });
        }

        let mut padded = vec![ast];
        let type_tower = [(IntegerKind::U64, 8), (IntegerKind::U32, 4), (IntegerKind::U16, 2), (IntegerKind::U8, 1)];

        for (int_kind, size) in type_tower {
            while arg_type_size + size <= target_size {
                padded.push(int_literal(0, int_kind));
                arg_type_size += size;
            }
        }

        hir::Ast::ReinterpretCast(hir::ReinterpretCast { lhs: Box::new(tuple(padded)), target_type })
    }

    fn size_of_monomorphised_type(typ: &Type) -> u32 {
        use hir::types::PrimitiveType;
        match typ {
            Type::Primitive(p) => {
                match p {
                    PrimitiveType::Integer(kind) => {
                        use IntegerKind::*;
                        match kind {
                            I8 | U8 => 1,
                            I16 | U16 => 2,
                            I32 | U32 => 4,
                            I64 | U64 => 8,
                            Isz | Usz => Self::ptr_size() as u32,
                        }
                    },
                    PrimitiveType::Float(FloatKind::F32) => 4,
                    PrimitiveType::Float(FloatKind::F64) => 8,
                    PrimitiveType::Char => 1,
                    PrimitiveType::Boolean => 1,
                    PrimitiveType::Unit => 1, // TODO: this can depend on the backend
                    PrimitiveType::Pointer => Self::ptr_size() as u32,
                }
            },
            Type::Function(_) => Self::ptr_size() as u32, // Closures would be represented as tuples
            Type::Tuple(fields) => fields.iter().map(Self::size_of_monomorphised_type).sum(),
        }
    }

    fn get_function_type(&mut self, typ: &types::Type) -> hir::FunctionType {
        match self.convert_type(typ) {
            Type::Function(f) => f,
            Type::Tuple(mut values) => {
                // Closure
                assert!(!values.is_empty());
                match values.swap_remove(0) {
                    Type::Function(f) => f,
                    other => unreachable!("Lambda has a non-function type: {}", other),
                }
            },
            other => unreachable!("Lambda has a non-function type: {}", other),
        }
    }

    fn monomorphise_lambda(&mut self, lambda: &ast::Lambda<'c>) -> hir::Ast {
        self.definitions.push_local_scope();

        let t = lambda.typ.as_ref().unwrap();
        let t = self.follow_all_bindings(t);
        let typ = self.get_function_type(&t);
        let mut body_prelude = vec![];

        // Bind each parameter node to the nth parameter of `function`
        // This will also desugar any patterns in the parameter, prepending extra
        // statements to the function body to extract the relevant fields.
        let mut args = fmap(&lambda.args, |arg| {
            let typ = self.follow_all_bindings(arg.get_type().unwrap());
            let monomorphized_type = self.convert_type(&typ);
            let param = self.fresh_variable(monomorphized_type);
            self.desugar_pattern(arg, param.definition_id, typ, &mut body_prelude);
            param
        });

        if !lambda.closure_environment.is_empty() {
            let env = self.unpack_environment(&lambda.closure_environment, &mut body_prelude);
            args.push(env);
        }

        let body = self.monomorphise(&lambda.body);

        let body = Box::new(if body_prelude.is_empty() {
            body
        } else {
            body_prelude.push(body);
            hir::Ast::Sequence(hir::Sequence { statements: body_prelude })
        });

        let mut function = hir::Ast::Lambda(hir::Lambda { args, body, typ });

        if !lambda.closure_environment.is_empty() {
            function = self.pack_closure_environment(function, &lambda.closure_environment);
        };

        self.definitions.pop_local_scope();
        function
    }

    /// A closure's environment is structured as (a, (b, (c, ...))) while each variable {a, b, c, ...}
    /// are used directly in the function body. This function is needed at the beginning of a
    /// function to extract each variable from the environment tuple and bind it to the correct value.
    fn unpack_environment(
        &mut self, closure_environment: &ClosureEnvironment, definitions: &mut Vec<hir::Ast>,
    ) -> hir::DefinitionInfo {
        assert!(!closure_environment.is_empty());

        let mut env_type = self.make_env_type(closure_environment);
        let mut env = self.fresh_variable(env_type.clone());
        env.name = Some("env".to_string()); // Not named in source code, but this is only for debugging
        let first_env = env.clone();

        for (i, (_, (_, inner_var, _))) in closure_environment.iter().enumerate() {
            let info = &self.cache[*inner_var];
            let name = info.name.clone();
            let typ = info.typ.as_ref().unwrap().as_monotype();
            let typ = self.follow_all_bindings(typ);

            let value = if i == closure_environment.len() - 1 {
                env.name = Some(name);
                env.clone()
            } else {
                let param_ast: hir::Ast = env.clone().into();
                env_type = Self::extract_second_type(env_type);

                let extract_var_in_env = Self::extract(param_ast.clone(), 0, self.convert_type(&typ));
                let extract_rest_of_env = Self::extract(param_ast, 1, env_type.clone());

                let (definition, definition_id) = self.fresh_definition(extract_var_in_env, Some(name.clone()));
                let (rest_env_def, rest_env_var) = self.fresh_definition(extract_rest_of_env, None);

                definitions.push(definition);
                definitions.push(rest_env_def);

                env = hir::Variable { definition_id: rest_env_var, definition: None, name: None, typ: Rc::new(env_type.clone()) };

                let monomorphized_type = Rc::new(self.convert_type(&typ));
                hir::Variable { definition_id, definition: None, name: None, typ: monomorphized_type }
            };

            self.definitions.insert(*inner_var, typ, Definition::Normal(value));
        }

        first_env
    }

    fn pack_closure_environment(&mut self, function: hir::Ast, env: &ClosureEnvironment) -> hir::Ast {
        let env = env
            .iter()
            .map(|(outer_var, (var_id, inner_var, bindings))| {
                // use the type from the inner variable. The outer one may be generalized
                let typ = self.cache[*inner_var].typ.as_ref().unwrap().clone().into_monotype();
                let definition = self.monomorphise_definition_id(*outer_var, *var_id, &typ, bindings);
                definition.reference()
            })
            .collect();

        let env = Self::make_closure_environment(env);
        tuple(vec![function, env])
    }

    fn make_env_type(&mut self, env: &ClosureEnvironment) -> Type {
        if env.is_empty() {
            Type::Primitive(hir::PrimitiveType::Unit)
        } else if env.len() == 1 {
            let inner_var = env.first_key_value().unwrap().1.1;
            let info = &self.cache[inner_var];
            let typ = info.typ.as_ref().unwrap().as_monotype().clone();
            self.convert_type(&typ)
        } else {
            let mut ids = fmap(env, |(_, (_, id, _))| *id);

            let info = &self.cache[ids.pop().unwrap()];
            let typ = info.typ.as_ref().unwrap().as_monotype().clone();
            let mut typ = self.convert_type(&typ);

            for id in ids.into_iter().rev() {
                let info = &self.cache[id];
                let mtyp = info.typ.as_ref().unwrap().as_monotype().clone();
                typ = Type::Tuple(vec![self.convert_type(&mtyp), typ]);
            }

            typ
        }
    }

    fn extract_second_type(typ: Type) -> Type {
        match typ {
            Type::Tuple(mut elements) => elements.swap_remove(1),
            other => panic!("extract_second_type: expected tuple, found {}", other),
        }
    }

    // This needs to match the packing done in typechecker::infer_closure_environment
    fn make_closure_environment(mut env: VecDeque<hir::Ast>) -> hir::Ast {
        if env.is_empty() {
            unit_literal()
        } else if env.len() == 1 {
            env.pop_back().unwrap()
        } else {
            let first = env.pop_front().unwrap();
            let rest = Self::make_closure_environment(env);
            tuple(vec![first, rest])
        }
    }

    fn convert_type_arg0(&mut self, ptr_type: &types::Type) -> hir::Type {
        match self.follow_all_bindings(ptr_type) {
            types::Type::TypeApplication(_, arg_types) => {
                assert_eq!(arg_types.len(), 1);
                self.convert_type(&arg_types[0])
            },
            _ => unreachable!(),
        }
    }

    fn size_of_type_arg0(&mut self, ptr_type: &types::Type) -> u32 {
        match self.follow_all_bindings(ptr_type) {
            types::Type::TypeApplication(_, arg_types) => {
                assert_eq!(arg_types.len(), 1);
                self.size_of_type(&arg_types[0]) as u32
            },
            _ => unreachable!(),
        }
    }

    fn convert_builtin(&mut self, args: &[ast::Ast<'c>], result_type: &types::Type) -> hir::Ast {
        use hir::Builtin::*;
        let arg = match &args[0] {
            ast::Ast::Literal(ast::Literal { kind: ast::LiteralKind::String(string), .. }) => string,
            _ => unreachable!(),
        };

        let binary = |this: &mut Self, f: fn(Box<hir::Ast>, Box<hir::Ast>) -> hir::Builtin| {
            f(Box::new(this.monomorphise(&args[1])), Box::new(this.monomorphise(&args[2])))
        };

        let cast = |this: &mut Self, f: fn(Box<hir::Ast>, Type) -> hir::Builtin| {
            f(Box::new(this.monomorphise(&args[1])), this.convert_type(result_type))
        };

        hir::Ast::Builtin(match arg.as_ref() {
            "AddInt" => binary(self, AddInt),
            "AddFloat" => binary(self, AddFloat),

            "SubInt" => binary(self, SubInt),
            "SubFloat" => binary(self, SubFloat),

            "MulInt" => binary(self, MulInt),
            "MulFloat" => binary(self, MulFloat),

            "DivSigned" => binary(self, DivSigned),
            "DivUnsigned" => binary(self, DivUnsigned),
            "DivFloat" => binary(self, DivFloat),

            "ModSigned" => binary(self, ModSigned),
            "ModUnsigned" => binary(self, ModUnsigned),
            "ModFloat" => binary(self, ModFloat),

            "LessSigned" => binary(self, LessSigned),
            "LessUnsigned" => binary(self, LessUnsigned),
            "LessFloat" => binary(self, LessFloat),

            "EqInt" => binary(self, EqInt),
            "EqFloat" => binary(self, EqFloat),
            "EqChar" => binary(self, EqChar),
            "EqBool" => binary(self, EqBool),

            "SignExtend" => cast(self, SignExtend),
            "ZeroExtend" => cast(self, ZeroExtend),

            "SignedToFloat" => cast(self, SignedToFloat),
            "UnsignedToFloat" => cast(self, UnsignedToFloat),
            "FloatToSigned" => cast(self, FloatToSigned),
            "FloatToUnsigned" => cast(self, FloatToUnsigned),
            "FloatPromote" => FloatPromote(Box::new(self.monomorphise(&args[1]))),
            "FloatDemote" => FloatDemote(Box::new(self.monomorphise(&args[1]))),

            "BitwiseAnd" => binary(self, BitwiseAnd),
            "BitwiseOr" => binary(self, BitwiseOr),
            "BitwiseXor" => binary(self, BitwiseXor),
            "BitwiseNot" => BitwiseNot(Box::new(self.monomorphise(&args[1]))),

            "Truncate" => cast(self, Truncate),

            "Deref" => cast(self, Deref),
            "Offset" => Offset(
                Box::new(self.monomorphise(&args[1])),
                Box::new(self.monomorphise(&args[2])),
                self.convert_type_arg0(result_type),
            ),
            "Transmute" => cast(self, Transmute),

            // We know the result of SizeOf now, so replace it with a constant
            "SizeOf" => {
                // We expect (size_of : Type t -> usz), so get the size of t
                let size = self.size_of_type_arg0(args[1].get_type().unwrap());
                return int_literal(size as u64, IntegerKind::Usz);
            },

            _ => unreachable!("Unknown builtin '{}'", arg),
        })
    }

    fn monomorphise_call(&mut self, call: &ast::FunctionCall<'c>) -> hir::Ast {
        match call.function.as_ref() {
            ast::Ast::Variable(variable) if variable.definition == Some(BUILTIN_ID) => {
                self.convert_builtin(&call.args, call.typ.as_ref().unwrap())
            },
            _ => {
                // TODO: Code smell: args currently must be monomorphised before the function in case
                // they contain polymorphic integer literals which still need to be defaulted
                // to i32. This can happen if a top-level definition like `a = Some 2` is
                // generalized.
                // TODO: Review this restriction. `a = Some 2` is no longer generalized due to the
                // value restriction.
                let mut args = fmap(&call.args, |arg| self.monomorphise(arg));
                let function = self.monomorphise(&call.function);

                // We could use a new convert_type_shallow here in the future since all we need
                // is to check if it is a tuple type or not
                let function_type = self.convert_type(call.function.get_type().unwrap());

                match function_type {
                    Type::Tuple(mut params) => {
                        // Expect (function, env)
                        assert_eq!(params.len(), 2);

                        let env_type = params.pop().unwrap();

                        let function_type = match params.swap_remove(0) {
                            Type::Function(f) => f,
                            _ => unreachable!(),
                        };

                        // Extract the function from the closure
                        let (function_definition, id) = self.fresh_definition(function, None);
                        let typ = Type::Function(function_type.clone());
                        let function_variable = hir::Ast::Variable(hir::Variable::new(id, Rc::new(typ.clone())));

                        let function = Box::new(Self::extract(function_variable.clone(), 0, typ));
                        let environment = Self::extract(function_variable, 1, env_type);
                        args.push(environment);

                        hir::Ast::Sequence(hir::Sequence {
                            statements: vec![
                                function_definition,
                                hir::Ast::FunctionCall(hir::FunctionCall { function, args, function_type }),
                            ],
                        })
                    },
                    Type::Function(function_type) => {
                        let function = Box::new(function);
                        hir::Ast::FunctionCall(hir::FunctionCall { function, args, function_type })
                    },
                    _ => unreachable!(),
                }
            },
        }
    }

    fn try_get_pattern_name(pattern: &ast::Ast) -> Option<String> {
        match pattern {
            ast::Ast::Variable(var) => Some(var.to_string()),
            ast::Ast::TypeAnnotation(annotation) => Self::try_get_pattern_name(&annotation.lhs),
            _ => None,
        }
    }

    fn monomorphise_definition(&mut self, definition: &ast::Definition<'c>) -> hir::Ast {
        match definition.expr.as_ref() {
            // If the value is a function we can skip it and come back later to only
            // monomorphise it when we know what types it should be instantiated with.
            // TODO: Do we need a check for Variables as well since they can also be generalized?
            ast::Ast::Lambda(_) => unit_literal(),
            _ => {
                let mut expr = self.monomorphise(&definition.expr);
                if definition.mutable {
                    expr = hir::Ast::Builtin(hir::Builtin::StackAlloc(Box::new(expr)));
                }

                let name = Self::try_get_pattern_name(definition.pattern.as_ref());
                let (new_definition, id) = self.fresh_definition(expr, name);

                let mut nested_definitions = vec![new_definition];
                let typ = self.follow_all_bindings(definition.pattern.get_type().unwrap());

                // Used to desugar definitions like `(a, (b, c)) = ...` into
                // id = ...
                // a = extract 0 id
                // fresh = extract 1 id
                // b = extract 0 fresh
                // c = extract 1 fresh
                self.desugar_pattern(&definition.pattern, id, typ, &mut nested_definitions);

                if nested_definitions.len() == 1 {
                    nested_definitions.remove(0)
                } else {
                    hir::Ast::Sequence(hir::Sequence { statements: nested_definitions })
                }
            },
        }
    }

    fn monomorphise_if(&mut self, if_: &ast::If<'c>) -> hir::Ast {
        let condition = Box::new(self.monomorphise(&if_.condition));
        let then = Box::new(self.monomorphise(&if_.then));
        let otherwise = Box::new(self.monomorphise(&if_.otherwise));
        let result_type = self.convert_type(if_.typ.as_ref().unwrap());

        hir::Ast::If(hir::If { condition, then, otherwise, result_type })
    }

    fn monomorphise_return(&mut self, return_: &ast::Return<'c>) -> hir::Ast {
        hir::Ast::Return(hir::Return { expression: Box::new(self.monomorphise(&return_.expression)) })
    }

    fn monomorphise_sequence(&mut self, sequence: &ast::Sequence<'c>) -> hir::Ast {
        let statements = fmap(&sequence.statements, |statement| self.monomorphise(statement));
        hir::Ast::Sequence(hir::Sequence { statements })
    }

    fn get_field_index(&self, field_name: &str, typ: &types::Type) -> u32 {
        use types::Type::*;

        let typ = self.follow_all_bindings(typ);
        match &typ {
            UserDefined(id) => self.cache[*id].find_field(field_name).unwrap().0,
            TypeApplication(typ, args) => {
                match typ.as_ref() {
                    // Pass through ref types transparently
                    types::Type::Ref(_) => self.get_field_index(field_name, &args[0]),
                    // These last 2 cases are the same. They're duplicated to avoid another follow_bindings_shallow call.
                    typ => self.get_field_index(field_name, &typ),
                }
            },
            // This case should only happen when a bottom type is unified with an anonymous field
            // type. Default to alphabetically ordered fields, but it should never actually be
            // accessed anyway.
            Struct(fields, _binding) => fields.keys().position(|name| name == field_name).expect(&format!(
                "Expected type {} to have a field named '{}'",
                typ.display(&self.cache),
                field_name
            )) as u32,
            _ => unreachable!(
                "get_field_index called with type {} that doesn't have a '{}' field",
                typ.display(&self.cache),
                field_name
            ),
        }
    }

    fn get_field_offset(collection_type: &hir::Type, field_index: u32) -> u32 {
        match collection_type {
            Type::Primitive(_) | Type::Function(_) => unreachable!(),
            Type::Tuple(fields) => fields.iter().map(Self::size_of_monomorphised_type).take(field_index as usize).sum(),
        }
    }

    fn monomorphise_member_access(&mut self, member_access: &ast::MemberAccess<'c>) -> hir::Ast {
        let lhs = self.monomorphise(&member_access.lhs);
        let lhs_type = self.follow_all_bindings(member_access.lhs.get_type().unwrap());
        let index = self.get_field_index(&member_access.field, &lhs_type);

        let ref_type = match lhs_type {
            types::Type::TypeApplication(constructor, args) => match self.follow_bindings_shallow(constructor.as_ref())
            {
                Ok(types::Type::Ref(_)) => Some(self.convert_type(&args[0])),
                _ => None,
            },
            _ => None,
        };

        let result_type = self.convert_type(member_access.typ.as_ref().unwrap());

        // If our collection type is a ref we do a ptr offset instead of a direct access
        match (ref_type, member_access.is_offset) {
            (Some(elem_type), true) => {
                let offset = Self::get_field_offset(&elem_type, index);
                offset_ptr(lhs, offset as u64)
            },
            (Some(elem_type), false) => {
                let lhs = hir::Ast::Builtin(hir::Builtin::Deref(Box::new(lhs), elem_type));
                Self::extract(lhs, index, result_type)
            },
            _ => {
                assert!(!member_access.is_offset);
                Self::extract(lhs, index, result_type)
            },
        }
    }

    fn monomorphise_assignment(&mut self, assignment: &ast::Assignment<'c>) -> hir::Ast {
        let lhs = match self.monomorphise(&assignment.lhs) {
            hir::Ast::Builtin(hir::Builtin::Deref(value, _)) => *value,
            // TODO: Refactor mutability semantics to make this more resiliant
            other => other,
        };

        hir::Ast::Assignment(hir::Assignment { lhs: Box::new(lhs), rhs: Box::new(self.monomorphise(&assignment.rhs)) })
    }

    pub fn extract(ast: hir::Ast, member_index: u32, result_type: Type) -> hir::Ast {
        use hir::{
            Ast,
            Builtin::{Deref, Offset},
        };
        match ast {
            // Try to delay load as long as possible to make valid l-values easier to detect
            Ast::Builtin(Deref(addr, typ)) => {
                let mut elems = match typ {
                    Type::Tuple(elems) => elems,
                    other => unreachable!("Tried to extract from non-tuple type: {}", other),
                };

                let field_type = elems.swap_remove(member_index as usize);

                // The element order was changed by swap_remove above, but we only
                // take the elements that are strictly less than that index
                let offset: u32 = elems
                    .into_iter()
                    .take(member_index as usize)
                    .map(|typ| Self::size_of_monomorphised_type(&typ))
                    .sum();

                if offset == 0 {
                    Ast::Builtin(Deref(addr, field_type))
                } else {
                    let offset_int = Box::new(int_literal(offset as u64, IntegerKind::Usz));
                    let u8 = Type::Primitive(hir::PrimitiveType::Integer(IntegerKind::U8));
                    let offset_ast = Ast::Builtin(Offset(addr, offset_int, u8));
                    Ast::Builtin(Deref(Box::new(offset_ast), field_type))
                }
            },
            other => {
                let lhs = Box::new(other);
                Ast::MemberAccess(hir::MemberAccess { lhs, member_index, typ: result_type })
            },
        }
    }

    fn monomorphise_handle(&mut self, handle: &ast::Handle<'c>) -> hir::Ast {
        assert_eq!(handle.branches.len(), handle.resumes.len());
        let expression = self.monomorphise(&handle.expression);

        let mut f = |pattern: &ast::Ast<'c>, resume: DefinitionInfoId, branch: &ast::Ast<'c>, expr| {
            let mut parameters = vec![];

            let (effect, args) = match pattern {
                ast::Ast::FunctionCall(call) => {
                    let effect = match self.monomorphise(&call.function) {
                        hir::Ast::Variable(variable) => match variable.definition.as_ref().unwrap().as_ref() {
                            hir::Ast::Definition(definition) => match definition.expr.as_ref() {
                                hir::Ast::Effect(effect) => effect.clone(),
                                other => unreachable!("Unexpected effect definition expr: {}", other),
                            }
                            other => unreachable!("Unexpected effect definition: {}", other),
                        },
                        other => unreachable!("Unexpected monomorphise result for effect function: {}", other),
                    };

                    let args = fmap(&call.args, |arg| {
                        let variable = match arg {
                            ast::Ast::Variable(variable) => variable,
                            other => unreachable!("Unexpected variable in effect handler: {}", other),
                        };

                        let id = variable.definition.unwrap();
                        let name = Some(variable.to_string());
                        let definition_id = self.next_unique_id();
                        let typ = self.follow_all_bindings(self.cache[id].typ.as_ref().unwrap().as_monotype());

                        parameters.push(self.convert_type(&typ));

                        let variable = hir::Variable { definition_id, definition: None, name };
                        let definition = Definition::Normal(variable.clone());
                        self.definitions.insert(id, typ, definition);

                        variable
                    });

                    (effect, args)
                },
                other => unreachable!("Unexpected handler pattern {}", other),
            };

            // Must define 'resume' before monomorphizing branch
            let definition_id = self.next_unique_id();
            let name = Some("resume".to_string());
            let typ = self.cache[resume].typ.as_ref().unwrap().as_monotype();
            let typ = self.follow_all_bindings(typ);
            let resume_var = hir::Variable { definition_id, definition: None, name };
            let definition = Definition::Normal(resume_var.clone());
            self.definitions.insert(resume, typ, definition);

            let return_type = Box::new(self.convert_type(branch.get_type().unwrap()));
            let body = Box::new(self.monomorphise(&branch));
            let branch_type = hir::FunctionType { parameters, return_type, is_varargs: false };

            hir::Ast::Handle(hir::Handle {
                expression: Box::new(expr),
                effect,
                resume: resume_var,
                branch_body: hir::Lambda { args, body, typ: branch_type },
            })
        };

        let mut branches = handle.branches.iter().zip(&handle.resumes);

        let ((pattern, branch), resume) = branches.next().unwrap();
        let mut ret = f(pattern, *resume, branch, expression);

        for ((pattern, branch), resume) in branches {
            ret = f(pattern, *resume, branch, ret);
        }

        ret
    }

    fn monomorphise_effect_definition(&mut self, effect_definition: &ast::EffectDefinition) {
        for declaration in &effect_definition.declarations {
            let declaration_type = declaration.typ.as_ref().unwrap();
            let original_type = self.follow_all_bindings(declaration_type);
            let typ = self.convert_type(declaration_type);

            let original_id = match declaration.lhs.as_ref() {
                ast::Ast::Variable(var) => var.definition.unwrap(),
                other => unreachable!("Invalid effect function name: {}", other),
            };

            let id = self.next_unique_id();
            let effect = hir::Ast::Effect(hir::Effect { id, typ });

            let name = Some(self.cache[original_id].name.clone());

            let expr = Box::new(effect);
            let definition = hir::Ast::Definition(hir::Definition { variable: id, expr, name: name.clone() });
            let definition = Some(Rc::new(definition));
            let definition = hir::DefinitionInfo { definition_id: id, definition, name };

            let definition = Definition::Normal(definition);
            self.definitions.insert(original_id, original_type, definition.clone());
        }
    }
}

fn tuple(fields: Vec<hir::Ast>) -> hir::Ast {
    hir::Ast::Tuple(hir::Tuple { fields })
}

fn unit_literal() -> hir::Ast {
    hir::Ast::Literal(hir::Literal::Unit)
}

fn int_literal(value: u64, kind: IntegerKind) -> hir::Ast {
    hir::Ast::Literal(hir::Literal::Integer(value, kind))
}

fn tag_value(tag: u8) -> hir::Ast {
    int_literal(tag as u64, IntegerKind::U8)
}

pub fn offset_ptr(addr: hir::Ast, offset: u64) -> hir::Ast {
    let addr = Box::new(addr);
    let offset = int_literal(offset, IntegerKind::Usz);
    let u8 = Type::Primitive(hir::PrimitiveType::Integer(IntegerKind::U8));
    hir::Ast::Builtin(hir::Builtin::Offset(addr, Box::new(offset), u8))
}<|MERGE_RESOLUTION|>--- conflicted
+++ resolved
@@ -122,14 +122,9 @@
             Extern(_) => unit_literal(),
             MemberAccess(member_access) => self.monomorphise_member_access(member_access),
             Assignment(assignment) => self.monomorphise_assignment(assignment),
-<<<<<<< HEAD
             EffectDefinition(_) => unit_literal(),
             Handle(handle) => self.monomorphise_handle(handle),
-=======
-            EffectDefinition(_) => todo!(),
-            Handle(_) => todo!(),
-            NamedConstructor(_) => todo!(),
->>>>>>> 60356524
+            NamedConstructor(_) => unreachable!("Named constructors should be desugared during name resolution"),
         }
     }
 
@@ -1660,13 +1655,15 @@
                         let id = variable.definition.unwrap();
                         let name = Some(variable.to_string());
                         let definition_id = self.next_unique_id();
-                        let typ = self.follow_all_bindings(self.cache[id].typ.as_ref().unwrap().as_monotype());
-
-                        parameters.push(self.convert_type(&typ));
-
-                        let variable = hir::Variable { definition_id, definition: None, name };
+                        let frontend_type = self.follow_all_bindings(self.cache[id].typ.as_ref().unwrap().as_monotype());
+                        let typ = self.convert_type(&frontend_type);
+
+                        parameters.push(typ.clone());
+
+                        let typ = Rc::new(typ);
+                        let variable = hir::Variable { definition_id, definition: None, name, typ };
                         let definition = Definition::Normal(variable.clone());
-                        self.definitions.insert(id, typ, definition);
+                        self.definitions.insert(id, frontend_type, definition);
 
                         variable
                     });
@@ -1679,11 +1676,13 @@
             // Must define 'resume' before monomorphizing branch
             let definition_id = self.next_unique_id();
             let name = Some("resume".to_string());
-            let typ = self.cache[resume].typ.as_ref().unwrap().as_monotype();
-            let typ = self.follow_all_bindings(typ);
-            let resume_var = hir::Variable { definition_id, definition: None, name };
+            let frontend_type = self.cache[resume].typ.as_ref().unwrap().as_monotype();
+            let frontend_type = self.follow_all_bindings(frontend_type);
+            let typ = Rc::new(self.convert_type(&frontend_type));
+
+            let resume_var = hir::Variable { definition_id, definition: None, name, typ };
             let definition = Definition::Normal(resume_var.clone());
-            self.definitions.insert(resume, typ, definition);
+            self.definitions.insert(resume, frontend_type, definition);
 
             let return_type = Box::new(self.convert_type(branch.get_type().unwrap()));
             let body = Box::new(self.monomorphise(&branch));
@@ -1721,14 +1720,14 @@
             };
 
             let id = self.next_unique_id();
-            let effect = hir::Ast::Effect(hir::Effect { id, typ });
+            let effect = hir::Ast::Effect(hir::Effect { id, typ: typ.clone() });
 
             let name = Some(self.cache[original_id].name.clone());
 
             let expr = Box::new(effect);
             let definition = hir::Ast::Definition(hir::Definition { variable: id, expr, name: name.clone() });
             let definition = Some(Rc::new(definition));
-            let definition = hir::DefinitionInfo { definition_id: id, definition, name };
+            let definition = hir::DefinitionInfo { definition_id: id, definition, name, typ: Rc::new(typ) };
 
             let definition = Definition::Normal(definition);
             self.definitions.insert(original_id, original_type, definition.clone());
